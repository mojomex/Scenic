"""Scenario and scene objects."""

import random
import time

from scenic.core.distributions import Samplable, RejectionException, needsSampling
from scenic.core.lazy_eval import needsLazyEvaluation
from scenic.core.external_params import ExternalSampler
from scenic.core.workspaces import Workspace
from scenic.core.vectors import Vector
<<<<<<< HEAD
from scenic.core.utils import InvalidScenarioError
from scenic.syntax.veneer import (isABehaviorGenerator, behaviorObjectFor,
                                  RequirementType, BoundRequirement)

class Scene:
	"""A scene generated from a Scenic scenario"""
	def __init__(self, workspace, simulator, objects, egoObject, params,
	             alwaysReqs=(), terminationConds=(), monitors=()):
=======
from scenic.core.utils import areEquivalent, InvalidScenarioError

class Scene:
	"""A scene generated from a Scenic scenario.

	Attributes:
		objects (tuple(:obj:`~scenic.core.object_types.Object`)): All objects in the
		  scene. The ``ego`` object is first.
		egoObject (:obj:`~scenic.core.object_types.Object`): The ``ego`` object.
		params (dict): Dictionary mapping the name of each global parameter to its value.
		workspace (:obj:`~scenic.core.workspaces.Workspace`): Workspace for the scenario.
	"""
	def __init__(self, workspace, simulator, objects, egoObject, params):
>>>>>>> c62c168b
		self.workspace = workspace
		self.simulator = simulator
		self.objects = tuple(objects)
		self.egoObject = egoObject
		self.params = params
		self.alwaysRequirements = tuple(alwaysReqs)
		self.terminationConditions = tuple(terminationConds)
		self.monitors = tuple(monitors)

	def show(self, zoom=None, block=True):
		"""Render a schematic of the scene for debugging."""
		import matplotlib.pyplot as plt
		# display map
		self.workspace.show(plt)
		# draw objects
		for obj in self.objects:
			obj.show(self.workspace, plt, highlight=(obj is self.egoObject))
		# zoom in if requested
		if zoom != None:
			self.workspace.zoomAround(plt, self.objects, expansion=zoom)
		plt.show(block=block)

	def simulate(self, maxSteps=None, maxIterations=100, verbosity=0):
		"""Run a simulation of this scene."""
		if self.simulator is None:
			raise RuntimeError('tried to simulate Scene which does not have a Simulator')
		return self.simulator.simulate(self, maxSteps=maxSteps, maxIterations=maxIterations,
		                               verbosity=verbosity)

class Scenario:
	"""A compiled Scenic scenario, from which scenes can be sampled."""
	def __init__(self, workspace, simulator,
	             objects, egoObject,
<<<<<<< HEAD
	             params,
	             requirements, requirementDeps,
	             monitors):
=======
	             params, externalParams,
	             requirements, requirementDeps):
>>>>>>> c62c168b
		if workspace is None:
			workspace = Workspace()		# default empty workspace
		self.workspace = workspace
		self.simulator = simulator		# simulator for dynamic scenarios
		ordered = []
		for obj in objects:
			ordered.append(obj)
			if obj is egoObject:	# make ego the first object
				ordered[0], ordered[-1] = ordered[-1], ordered[0]
		assert ordered[0] is egoObject
		self.objects = tuple(ordered)
		self.egoObject = egoObject
		self.params = dict(params)
<<<<<<< HEAD
		self.monitors = tuple(monitors)

		staticReqs, alwaysReqs, terminationConds = [], [], []
		for req in requirements:
			if req.ty is RequirementType.require:
				place = staticReqs
			elif req.ty is RequirementType.requireAlways:
				place = alwaysReqs
			elif req.ty is RequirementType.terminateWhen:
				place = terminationConds
			else:
				raise RuntimeError(f'requirement {req} has unknown type!')
			place.append(req)
		self.requirements, self.alwaysRequirements = tuple(staticReqs), tuple(alwaysReqs)
		self.initialRequirements = self.requirements + self.alwaysRequirements
		assert all(req.constrainsSampling for req in self.initialRequirements)
		self.terminationConditions = tuple(terminationConds)
=======
		self.externalParams = tuple(externalParams)
		self.requirements = tuple(requirements)
		self.externalSampler = ExternalSampler.forParameters(self.externalParams, self.params)
>>>>>>> c62c168b
		# dependencies must use fixed order for reproducibility
		paramDeps = tuple(p for p in self.params.values() if isinstance(p, Samplable))
		self.dependencies = self.objects + paramDeps + tuple(requirementDeps)

		self.validate()

	def isEquivalentTo(self, other):
		if type(other) is not Scenario:
			return False
		return (areEquivalent(other.workspace, self.workspace)
		    and areEquivalent(other.objects, self.objects)
		    and areEquivalent(other.params, self.params)
		    and areEquivalent(other.externalParams, self.externalParams)
		    and areEquivalent(other.requirements, self.requirements)
		    and other.externalSampler == self.externalSampler)

	def containerOfObject(self, obj):
		if hasattr(obj, 'regionContainedIn') and obj.regionContainedIn is not None:
			return obj.regionContainedIn
		else:
			return self.workspace.region

	def validate(self):
		"""Make some simple static checks for inconsistent built-in requirements."""
		objects = self.objects
		staticVisibility = not needsSampling(self.egoObject.visibleRegion)
		staticBounds = [self.hasStaticBounds(obj) for obj in objects]
		for i in range(len(objects)):
			oi = objects[i]
			# skip objects with unknown positions or bounding boxes
			if not staticBounds[i]:
				continue
			# Require object to be contained in the workspace/valid region
			container = self.containerOfObject(oi)
			if not needsSampling(container) and not container.containsObject(oi):
				raise InvalidScenarioError(f'Object at {oi.position} does not fit in container')
			# Require object to be visible from the ego object
			if staticVisibility and oi.requireVisible is True and oi is not self.egoObject:
				if not self.egoObject.canSee(oi):
					raise InvalidScenarioError(f'Object at {oi.position} is not visible from ego')
			# Require object to not intersect another object
			for j in range(i):
				oj = objects[j]
				if not staticBounds[j]:
					continue
				if oi.intersects(oj):
					raise InvalidScenarioError(f'Object at {oi.position} intersects'
					                           f' object at {oj.position}')

	def hasStaticBounds(self, obj):
		if needsSampling(obj.position):
			return False
		if any(needsSampling(corner) for corner in obj.corners):
			return False
		return True

	def generate(self, maxIterations=2000, verbosity=0, feedback=None):
		"""Sample a `Scene` from this scenario.

		Args:
			maxIterations (int): Maximum number of rejection sampling iterations.
			verbosity (int): Verbosity level.
			feedback (float): Feedback to pass to external samplers doing active sampling.
				See :mod:`scenic.core.external_params`.

		Returns:
			A pair with the sampled `Scene` and the number of iterations used.

		Raises:
			`RejectionException`: if no valid sample is found in **maxIterations** iterations.
		"""
		objects = self.objects

		# choose which custom requirements will be enforced for this sample
		activeReqs = [req for req in self.initialRequirements if random.random() <= req.prob]

		# do rejection sampling until requirements are satisfied
		rejection = True
		iterations = 0
		while rejection is not None:
			if iterations > 0:	# rejected the last sample
				if verbosity >= 2:
					print(f'  Rejected sample {iterations} because of: {rejection}')
				if self.externalSampler is not None:
					feedback = self.externalSampler.rejectionFeedback
			if iterations >= maxIterations:
				raise RejectionException(f'failed to generate scenario in {iterations} iterations')
			iterations += 1
			try:
				if self.externalSampler is not None:
					self.externalSampler.sample(feedback)
				sample = Samplable.sampleAll(self.dependencies)
			except RejectionException as e:
				rejection = e
				continue
			rejection = None
			ego = sample[self.egoObject]
			# Normalize types of some built-in properties
			for obj in objects:
				sampledObj = sample[obj]
				assert not needsSampling(sampledObj)
				# position, heading
				assert isinstance(sampledObj.position, Vector)
				sampledObj.heading = float(sampledObj.heading)
				# behavior
				behavior = sampledObj.behavior
				if behavior is not None:
					if not isABehaviorGenerator(behavior):
						raise InvalidScenarioError(
						    f'behavior {behavior} of Object {obj} is not a behavior')
					sampledObj.behavior = behaviorObjectFor(behavior)

			# Check built-in requirements
			for i in range(len(objects)):
				vi = sample[objects[i]]
				# Require object to be contained in the workspace/valid region
				container = self.containerOfObject(vi)
				if not container.containsObject(vi):
					rejection = 'object containment'
					break
				# Require object to be visible from the ego object
				if vi.requireVisible and vi is not ego and not ego.canSee(vi):
					rejection = 'object visibility'
					break
				# Require object to not intersect another object
				for j in range(i):
					vj = sample[objects[j]]
					if vi.intersects(vj):
						rejection = 'object intersection'
						break
				if rejection is not None:
					break
			if rejection is not None:
				continue
			# Check user-specified requirements
			for req in activeReqs:
				if not req.satisfiedBy(sample):
					rejection = f'user-specified requirement (line {req.line})'
					break

		# obtained a valid sample; assemble a scene from it
		sampledObjects = tuple(sample[obj] for obj in objects)
		sampledParams = {}
		for param, value in self.params.items():
			sampledValue = sample[value] if isinstance(value, Samplable) else value
			assert not needsLazyEvaluation(sampledValue)
			sampledParams[param] = sampledValue
<<<<<<< HEAD
		alwaysReqs = (BoundRequirement(req, sample) for req in self.alwaysRequirements)
		terminationConds = (BoundRequirement(req, sample) for req in self.terminationConditions)
		scene = Scene(self.workspace, self.simulator, sampledObjects, ego, sampledParams,
		              alwaysReqs, terminationConds, self.monitors)
		return scene, iterations
=======
		scene = Scene(self.workspace, self.simulator, sampledObjects, ego, sampledParams)
		return scene, iterations

	def resetExternalSampler(self):
		"""Reset the scenario's external sampler, if any.

		If the Python random seed is reset before calling this function, this
		should cause the sequence of generated scenes to be deterministic."""
		self.externalSampler = ExternalSampler.forParameters(self.externalParams, self.params)
>>>>>>> c62c168b
<|MERGE_RESOLUTION|>--- conflicted
+++ resolved
@@ -8,17 +8,9 @@
 from scenic.core.external_params import ExternalSampler
 from scenic.core.workspaces import Workspace
 from scenic.core.vectors import Vector
-<<<<<<< HEAD
-from scenic.core.utils import InvalidScenarioError
+from scenic.core.utils import areEquivalent, InvalidScenarioError
 from scenic.syntax.veneer import (isABehaviorGenerator, behaviorObjectFor,
                                   RequirementType, BoundRequirement)
-
-class Scene:
-	"""A scene generated from a Scenic scenario"""
-	def __init__(self, workspace, simulator, objects, egoObject, params,
-	             alwaysReqs=(), terminationConds=(), monitors=()):
-=======
-from scenic.core.utils import areEquivalent, InvalidScenarioError
 
 class Scene:
 	"""A scene generated from a Scenic scenario.
@@ -29,9 +21,9 @@
 		egoObject (:obj:`~scenic.core.object_types.Object`): The ``ego`` object.
 		params (dict): Dictionary mapping the name of each global parameter to its value.
 		workspace (:obj:`~scenic.core.workspaces.Workspace`): Workspace for the scenario.
-	"""
-	def __init__(self, workspace, simulator, objects, egoObject, params):
->>>>>>> c62c168b
+    """
+	def __init__(self, workspace, simulator, objects, egoObject, params,
+	             alwaysReqs=(), terminationConds=(), monitors=()):
 		self.workspace = workspace
 		self.simulator = simulator
 		self.objects = tuple(objects)
@@ -65,14 +57,9 @@
 	"""A compiled Scenic scenario, from which scenes can be sampled."""
 	def __init__(self, workspace, simulator,
 	             objects, egoObject,
-<<<<<<< HEAD
-	             params,
-	             requirements, requirementDeps,
-	             monitors):
-=======
 	             params, externalParams,
-	             requirements, requirementDeps):
->>>>>>> c62c168b
+                 requirements, requirementDeps,
+                 monitors):
 		if workspace is None:
 			workspace = Workspace()		# default empty workspace
 		self.workspace = workspace
@@ -86,7 +73,8 @@
 		self.objects = tuple(ordered)
 		self.egoObject = egoObject
 		self.params = dict(params)
-<<<<<<< HEAD
+		self.externalParams = tuple(externalParams)
+		self.externalSampler = ExternalSampler.forParameters(self.externalParams, self.params)
 		self.monitors = tuple(monitors)
 
 		staticReqs, alwaysReqs, terminationConds = [], [], []
@@ -104,11 +92,6 @@
 		self.initialRequirements = self.requirements + self.alwaysRequirements
 		assert all(req.constrainsSampling for req in self.initialRequirements)
 		self.terminationConditions = tuple(terminationConds)
-=======
-		self.externalParams = tuple(externalParams)
-		self.requirements = tuple(requirements)
-		self.externalSampler = ExternalSampler.forParameters(self.externalParams, self.params)
->>>>>>> c62c168b
 		# dependencies must use fixed order for reproducibility
 		paramDeps = tuple(p for p in self.params.values() if isinstance(p, Samplable))
 		self.dependencies = self.objects + paramDeps + tuple(requirementDeps)
@@ -256,20 +239,15 @@
 			sampledValue = sample[value] if isinstance(value, Samplable) else value
 			assert not needsLazyEvaluation(sampledValue)
 			sampledParams[param] = sampledValue
-<<<<<<< HEAD
 		alwaysReqs = (BoundRequirement(req, sample) for req in self.alwaysRequirements)
 		terminationConds = (BoundRequirement(req, sample) for req in self.terminationConditions)
 		scene = Scene(self.workspace, self.simulator, sampledObjects, ego, sampledParams,
 		              alwaysReqs, terminationConds, self.monitors)
 		return scene, iterations
-=======
-		scene = Scene(self.workspace, self.simulator, sampledObjects, ego, sampledParams)
-		return scene, iterations
 
 	def resetExternalSampler(self):
 		"""Reset the scenario's external sampler, if any.
 
 		If the Python random seed is reset before calling this function, this
 		should cause the sequence of generated scenes to be deterministic."""
-		self.externalSampler = ExternalSampler.forParameters(self.externalParams, self.params)
->>>>>>> c62c168b
+		self.externalSampler = ExternalSampler.forParameters(self.externalParams, self.params)