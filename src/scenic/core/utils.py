--- conflicted
+++ resolved
@@ -20,12 +20,6 @@
     pass
 
 class RuntimeParseError(ParseError):
-<<<<<<< HEAD
-	pass
-
-class InvalidScenarioError(Exception):
-    pass
-=======
     """A Scenic parse error generated during execution of the translated Python."""
     pass
 
@@ -37,5 +31,4 @@
     """Error for scenarios with inconsistent requirements."""
     def __init__(self, line, message):
         self.lineno = line
-        super().__init__('Inconsistent requirement on line ' + str(line) + ': ' + message)
->>>>>>> b5b21859
+        super().__init__('Inconsistent requirement on line ' + str(line) + ': ' + message)