--- conflicted
+++ resolved
@@ -1,5 +1,3 @@
-<<<<<<< HEAD
-=======
 """Scenic world models for the Webots robotics simulator.
 
 This module contains common code for working with Webots, e.g. parsing WBT files.
@@ -19,5 +17,4 @@
    world_parser
 """
 
-from .common import scenicToWebotsPosition, scenicToWebotsRotation
->>>>>>> 290607c1
+from .common import scenicToWebotsPosition, scenicToWebotsRotation