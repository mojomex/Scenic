"""Behaviors for dynamic agents in LGSVL."""

<<<<<<< HEAD
from scenic.simulators.lgsvl.actions import FollowWaypointsAction, SetDestinationAction

import scenic.simulators.lgsvl.actions as actions
from scenic.simulators.lgsvl.model import roadDirection
from scenic.simulators.domains.driving.roads import ManeuverType
from scenic.core.regions import regionFromShapelyObject
from shapely.geometry import LineString
import math


## Behaviors
=======
from scenic.domains.driving.behaviors import *	# use all common driving behaviors
from scenic.simulators.lgsvl.actions import *
>>>>>>> 26d07e9e

behavior DriveTo(target):
	action = SetDestinationAction(target)
	while True:
		take action

behavior FollowWaypoints(waypoints):
<<<<<<< HEAD
    take FollowWaypointsAction(waypoints)

def distance(pos1, pos2):
	""" pos1, pos2 = (x,y) """
	return math.sqrt(math.pow(pos1[0]-pos2[0],2) + math.pow(pos1[1]-pos2[1],2))

def concatenateCenterlines(centerlines=[]):

	line = []
	if centerlines != []:
		for centerline in centerlines:
			for point in centerline:
				if point not in line:
					line.append(point)

	return regionFromShapelyObject(LineString(line))


def distanceToAnyCars(car, thresholdDistance):
	""" returns boolean """
	objects = simulation().objects
	for obj in objects:
		if distance(car.position, obj.position) < 0.1:
			# this means obj==car
			pass
		elif distance(car.position, obj.position) < thresholdDistance:
			return True
	return False

behavior FollowTrajectoryBehavior(target_speed = 25, trajectory = None):
	assert trajectory is not None

	trajectory_line = concatenateCenterlines(trajectory)

	# instantiate longitudinal and latitudinal pid controllers
	_lon_controller = actions.PIDLongitudinalController(self)
	_lat_controller = actions.PIDLateralController(self)
	past_steer_angle = 0

	while True:
		if self.speed is not None:
			current_speed = self.speed
		else:
			current_speed = 0

		nearest_line_points = trajectory_line.nearestSegmentTo(self.position)
		nearest_line_segment = PolylineRegion(nearest_line_points)
		cte = nearest_line_segment.signedDistanceTo(self.position)
		speed_error = target_speed - current_speed

		# compute throttle : Longitudinal Control
		throttle = _lon_controller.run_step(speed_error)

		# compute steering : Latitudinal Control
		current_steer_angle = _lat_controller.run_step(cte)

		take actions.FollowLaneAction(throttle=throttle, current_steer=current_steer_angle, past_steer=past_steer_angle)
		# take actions.FollowLaneAction(throttle=throttle, current_steer=0, past_steer=0)
		past_steer_angle = current_steer_angle
=======
	action = FollowWaypointsAction(waypoints)
	while True:
		take action
>>>>>>> 26d07e9e
<|MERGE_RESOLUTION|>--- conflicted
+++ resolved
@@ -1,21 +1,7 @@
 """Behaviors for dynamic agents in LGSVL."""
 
-<<<<<<< HEAD
-from scenic.simulators.lgsvl.actions import FollowWaypointsAction, SetDestinationAction
-
-import scenic.simulators.lgsvl.actions as actions
-from scenic.simulators.lgsvl.model import roadDirection
-from scenic.simulators.domains.driving.roads import ManeuverType
-from scenic.core.regions import regionFromShapelyObject
-from shapely.geometry import LineString
-import math
-
-
-## Behaviors
-=======
 from scenic.domains.driving.behaviors import *	# use all common driving behaviors
 from scenic.simulators.lgsvl.actions import *
->>>>>>> 26d07e9e
 
 behavior DriveTo(target):
 	action = SetDestinationAction(target)
@@ -23,68 +9,6 @@
 		take action
 
 behavior FollowWaypoints(waypoints):
-<<<<<<< HEAD
-    take FollowWaypointsAction(waypoints)
-
-def distance(pos1, pos2):
-	""" pos1, pos2 = (x,y) """
-	return math.sqrt(math.pow(pos1[0]-pos2[0],2) + math.pow(pos1[1]-pos2[1],2))
-
-def concatenateCenterlines(centerlines=[]):
-
-	line = []
-	if centerlines != []:
-		for centerline in centerlines:
-			for point in centerline:
-				if point not in line:
-					line.append(point)
-
-	return regionFromShapelyObject(LineString(line))
-
-
-def distanceToAnyCars(car, thresholdDistance):
-	""" returns boolean """
-	objects = simulation().objects
-	for obj in objects:
-		if distance(car.position, obj.position) < 0.1:
-			# this means obj==car
-			pass
-		elif distance(car.position, obj.position) < thresholdDistance:
-			return True
-	return False
-
-behavior FollowTrajectoryBehavior(target_speed = 25, trajectory = None):
-	assert trajectory is not None
-
-	trajectory_line = concatenateCenterlines(trajectory)
-
-	# instantiate longitudinal and latitudinal pid controllers
-	_lon_controller = actions.PIDLongitudinalController(self)
-	_lat_controller = actions.PIDLateralController(self)
-	past_steer_angle = 0
-
-	while True:
-		if self.speed is not None:
-			current_speed = self.speed
-		else:
-			current_speed = 0
-
-		nearest_line_points = trajectory_line.nearestSegmentTo(self.position)
-		nearest_line_segment = PolylineRegion(nearest_line_points)
-		cte = nearest_line_segment.signedDistanceTo(self.position)
-		speed_error = target_speed - current_speed
-
-		# compute throttle : Longitudinal Control
-		throttle = _lon_controller.run_step(speed_error)
-
-		# compute steering : Latitudinal Control
-		current_steer_angle = _lat_controller.run_step(cte)
-
-		take actions.FollowLaneAction(throttle=throttle, current_steer=current_steer_angle, past_steer=past_steer_angle)
-		# take actions.FollowLaneAction(throttle=throttle, current_steer=0, past_steer=0)
-		past_steer_angle = current_steer_angle
-=======
 	action = FollowWaypointsAction(waypoints)
 	while True:
-		take action
->>>>>>> 26d07e9e
+		take action