--- conflicted
+++ resolved
@@ -1,16 +1,10 @@
 """Actions for dynamic agents in the driving domain."""
 
 import math
-import numpy as np
+
 from scenic.core.vectors import Vector
 from scenic.core.simulators import Action
-<<<<<<< HEAD
-import scenic.domains.driving.model as drivingModel
-import scenic.domains.driving.controllers as controllers
-
-=======
 import scenic.domains.driving.model as _model
->>>>>>> 23be0324
 
 ## Actions available to all agents
 
@@ -179,80 +173,4 @@
 
 	def applyTo(self, obj, sim):
 		heading = obj.heading + self.offset
-		obj.setWalkingDirection(heading)
-
-class TrackWaypointsAction(Action):
-	def __init__(self, waypoints, cruising_speed = 10):
-		self.waypoints = np.array(waypoints)
-		self.curr_index = 1
-		self.cruising_speed = cruising_speed
-
-	def canBeTakenBy(self, agent):
-		# return agent.lgsvlAgentType is lgsvl.AgentType.EGO
-		return True
-
-	# def LQR(v_target, wheelbase, Q, R):
-	# 	A = np.matrix([[0, v_target*(5./18.)], [0, 0]])
-	# 	B = np.matrix([[0], [(v_target/wheelbase)*(5./18.)]])
-	# 	V = np.matrix(linalg.solve_continuous_are(A, B, Q, R))
-	# 	K = np.matrix(linalg.inv(R)*(B.T*V))
-	# 	return K
-
-	def applyTo(self, obj, sim):
-		carlaObj = obj.carlaActor
-		transform = carlaObj.get_transform()
-		pos = transform.location
-		rot = transform.rotation
-		velocity = carlaObj.get_velocity()
-		th, x, y, v = rot.yaw/180.0*np.pi, pos.x, pos.z, (velocity.x**2 + velocity.z**2)**0.5
-		#print('state:', th, x, y, v)
-		PREDICTIVE_LENGTH = 3
-		MIN_SPEED = 1
-		WHEEL_BASE = 3
-		v = max(MIN_SPEED, v)
-
-		x = x + PREDICTIVE_LENGTH * np.cos(-th+np.pi/2)
-		y = y + PREDICTIVE_LENGTH * np.sin(-th+np.pi/2)
-		#print('car front:', x, y)
-		dists = np.linalg.norm(self.waypoints - np.array([x, y]), axis=1)
-		dist_pos = np.argpartition(dists,1)
-		index = dist_pos[0]
-		if index > self.curr_index and index < len(self.waypoints)-1:
-			self.curr_index = index
-		p1, p2, p3 = self.waypoints[self.curr_index-1], self.waypoints[self.curr_index], self.waypoints[self.curr_index+1]
-
-		p1_a = np.linalg.norm(p1 - np.array([x, y]))
-		p3_a = np.linalg.norm(p3 - np.array([x, y]))
-		p1_p2= np.linalg.norm(p1 - p2)
-		p3_p2= np.linalg.norm(p3 - p2)
-
-		if p1_a - p1_p2 > p3_a - p3_p2:
-			p1 = p2
-			p2 = p3
-
-		#print('points:',p1, p2)
-		x1, y1, x2, y2 = p1[0], p1[1], p2[0], p2[1]
-		th_n = -math.atan2(y2-y1,x2-x1)+np.pi/2
-		d_th = (th - th_n + 3*np.pi) % (2*np.pi) - np.pi
-		d_x = (x2-x1)*y - (y2-y1)*x + y2*x1 - y1*x2
-		d_x /= np.linalg.norm(np.array([x1, y1]) - np.array([x2, y2]))
-		#print('d_th, d_x:',d_th, d_x)
-
-		lqr = controllers.LQR(v_target=v, wheelbase=WHEEL_BASE, Q=np.array([[1, 0], [0, 3]]), R=np.array([[10]]))
-		K = lqr.run_step()
-		u = -K * np.matrix([[-d_x], [d_th]])
-		u = np.double(u)
-		u_steering = min(max(u, -1), 1)
-
-		K = 1
-		u = -K*(v - self.cruising_speed)
-		u_thrust = min(max(u, -1), 1)
-
-		#print('u:', u_thrust, u_steering)
-
-		if u_thrust > 0:
-			obj.setThrottle(u_thrust)
-		elif u_thrust < 0.1:
-			obj.setThrottle(-u_thrust)
-
-		obj.setSteering(u_steering)+		obj.setWalkingDirection(heading)