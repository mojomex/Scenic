
"""Veneer library, with Python implementations of Scenic language constructs.

This module is automatically imported by all Scenic programs. In addition to
defining the built-in functions, operators, specifiers, etc., it also stores
global state such as the list of all created Scenic objects.
"""

__all__ = (
	# Primitive statements and functions
	'ego', 'require', 'resample', 'param', 'mutate', 'verbosePrint',
	'sin', 'cos', 'hypot', 'max', 'min',
	# Prefix operators
	'Visible',
	'Front', 'Back', 'Left', 'Right',
	'FrontLeft', 'FrontRight', 'BackLeft', 'BackRight',
	# Infix operators
	'FieldAt', 'RelativeTo', 'OffsetAlong', 'RelativePosition',
	'RelativeHeading', 'ApparentHeading',
	'DistanceFrom', 'AngleTo', 'AngleFrom', 'Follow', 'CanSee',
	# Primitive types
	'Vector', 'VectorField', 'PolygonalVectorField',
	'Region', 'PointSetRegion', 'RectangularRegion', 'PolygonalRegion', 'PolylineRegion',
	'Workspace', 'Mutator',
	'Range', 'Options', 'Uniform', 'Normal',
	# Constructible types
	'Point', 'OrientedPoint', 'Object',
	# Specifiers
	'With',
	'At', 'In', 'Beyond', 'VisibleFrom', 'VisibleSpec', 'OffsetBy', 'OffsetAlongSpec',
	'Facing', 'FacingToward', 'ApparentlyFacing',
	'LeftSpec', 'RightSpec', 'Ahead', 'Behind',
	# Constants
	'everywhere', 'nowhere',
	# Temporary stuff... # TODO remove
	'PropertyDefault'
)

# various Python types and functions used in the language but defined elsewhere
from scenic.core.geometry import sin, cos, hypot, max, min
from scenic.core.vectors import Vector, VectorField, PolygonalVectorField
from scenic.core.regions import (Region, PointSetRegion, RectangularRegion,
	PolygonalRegion, PolylineRegion, everywhere, nowhere)
from scenic.core.workspaces import Workspace
from scenic.core.distributions import Range, Options, Normal
Uniform = lambda *opts: Options(opts)		# TODO separate these?
from scenic.core.object_types import Mutator, Point, OrientedPoint, Object
from scenic.core.specifiers import PropertyDefault	# TODO remove

# everything that should not be directly accessible from the language is imported here:
import inspect
from scenic.core.distributions import Distribution, toDistribution
from scenic.core.type_support import isA, toType, toTypes, toScalar, toHeading, toVector
from scenic.core.type_support import evaluateRequiringEqualTypes, underlyingType
from scenic.core.geometry import RotatedRectangle, normalizeAngle, apparentHeadingAtPoint
from scenic.core.object_types import Constructible
from scenic.core.specifiers import Specifier
from scenic.core.lazy_eval import DelayedArgument
from scenic.core.utils import RuntimeParseError
from scenic.core.external_params import ExternalParameter

### Internals

activity = 0
evaluatingRequirement = False
allObjects = []		# ordered for reproducibility
egoObject = None
globalParameters = {}
externalParameters = []		# ordered for reproducibility
pendingRequirements = {}
inheritedReqs = []		# TODO improve handling of these?

def isActive():
	"""Are we in the middle of compiling a Scenic module?

	The 'activity' global can be >1 when Scenic modules in turn import other
	Scenic modules."""
	return activity > 0

def activate():
	"""Activate the veneer when beginning to compile a Scenic module."""
	global activity
	activity += 1
	assert not evaluatingRequirement

def deactivate():
<<<<<<< HEAD
	global activity, allObjects, egoObject, globalParameters, externalParameters
=======
	"""Deactivate the veneer after compiling a Scenic module."""
	global activity, allObjects, egoObject, globalParameters
>>>>>>> b5b21859
	global pendingRequirements, inheritedReqs
	activity -= 1
	assert activity >= 0
	assert not evaluatingRequirement
	allObjects = []
	egoObject = None
	globalParameters = {}
	externalParameters = []
	pendingRequirements = {}
	inheritedReqs = []

def registerObject(obj):
	"""Add a Scenic object to the global list of created objects.

	This is called by the Object constructor."""
	if activity > 0:
		assert not evaluatingRequirement
		assert isinstance(obj, Constructible)
		allObjects.append(obj)
	elif evaluatingRequirement:
		raise RuntimeParseError('tried to create an object inside a requirement')

def registerExternalParameter(value):
	if activity > 0:
		assert isinstance(value, ExternalParameter)
		externalParameters.append(value)

### Primitive statements and functions

def ego(obj=None):
	"""Function implementing loads and stores to the 'ego' pseudo-variable.

	The translator calls this with no arguments for loads, and with the source
	value for stores.
	"""
	global egoObject
	if obj is None:
		if egoObject is None:
			raise RuntimeParseError('referred to ego object not yet assigned')
	elif not isinstance(obj, Object):
		raise RuntimeParseError('tried to make non-object the ego object')
	else:
		egoObject = obj
	return egoObject

def require(reqID, req, line, prob=1):
	"""Function implementing the require statement."""
	if evaluatingRequirement:
		raise RuntimeParseError('tried to create a requirement inside a requirement')
	# the translator wrapped the requirement in a lambda to prevent evaluation,
	# so we need to save the current values of all referenced names; throw in
	# the ego object too since it can be referred to implicitly
	assert reqID not in pendingRequirements
	pendingRequirements[reqID] = (req, getAllGlobals(req), egoObject, line, prob)

def getAllGlobals(req, restrictTo=None):
	"""Find all names the given lambda depends on, along with their current bindings."""
	namespace = req.__globals__
	if restrictTo is not None and restrictTo is not namespace:
		return {}
	externals = inspect.getclosurevars(req)
	assert not externals.nonlocals		# TODO handle these
	globs = dict(externals.builtins)
	for name, value in externals.globals.items():
		globs[name] = value
		if inspect.isfunction(value):
			subglobs = getAllGlobals(value, restrictTo=namespace)
			for name, value in subglobs.items():
				if name in globs:
					assert value is globs[name]
				else:
					globs[name] = value
	return globs

def resample(dist):
	"""The built-in resample function."""
	return dist.clone() if isinstance(dist, Distribution) else dist

def verbosePrint(msg):
	"""Built-in function printing a message when the verbosity is >0."""
	import scenic.syntax.translator as translator
	if translator.verbosity >= 1:
		indent = '  ' * activity if translator.verbosity >= 2 else '  '
		print(indent + msg)

def param(**params):
	"""Function implementing the param statement."""
	if evaluatingRequirement:
		raise RuntimeParseError('tried to create a global parameter inside a requirement')
	for name, value in params.items():
		globalParameters[name] = toDistribution(value)

def mutate(*objects):		# TODO update syntax
	"""Function implementing the mutate statement."""
	if evaluatingRequirement:
		raise RuntimeParseError('used mutate statement inside a requirement')
	if len(objects) == 0:
		objects = allObjects
	for obj in objects:
		if not isinstance(obj, Object):
			raise RuntimeParseError('"mutate X" with X not an object')
		obj.mutationEnabled = True

### Prefix operators

def Visible(region):
	"""The 'visible <region>' operator."""
	if not isinstance(region, Region):
		raise RuntimeParseError('"visible X" with X not a Region')
	return region.intersect(ego().visibleRegion)

# front of <object>, etc.
ops = (
	'front', 'back', 'left', 'right',
	'front left', 'front right',
	'back left', 'back right'
)
template = '''\
def {function}(X):
	"""The '{syntax} of <object>' operator."""
	if not isinstance(X, Object):
		raise RuntimeParseError('"{syntax} of X" with X not an Object')
	return X.{property}
'''
for op in ops:
	func = ''.join(word.capitalize() for word in op.split(' '))
	prop = func[0].lower() + func[1:]
	definition = template.format(function=func, syntax=op, property=prop)
	exec(definition)

### Infix operators

def FieldAt(X, Y):
	"""The '<VectorField> at <vector>' operator."""
	if not isinstance(X, VectorField):
		raise RuntimeParseError('"X at Y" with X not a vector field')
	Y = toVector(Y, '"X at Y" with Y not a vector')
	return X[Y]

def RelativeTo(X, Y):
	"""The 'X relative to Y' polymorphic operator.

	Allowed forms:
		F relative to G (with at least one a field, the other a field or heading)
		<vector> relative to <oriented point> (and vice versa)
		<vector> relative to <vector>
		<heading> relative to <heading>
	"""
	xf, yf = isA(X, VectorField), isA(Y, VectorField)
	if xf or yf:
		if xf and yf and X.valueType != Y.valueType:
			raise RuntimeParseError('"X relative to Y" with X, Y fields of different types')
		fieldType = X.valueType if xf else Y.valueType
		error = '"X relative to Y" with field and value of different types'
		def helper(context):
			pos = context.position.toVector()
			xp = X[pos] if xf else toType(X, fieldType, error)
			yp = Y[pos] if yf else toType(Y, fieldType, error)
			return xp + yp
		return DelayedArgument({'position'}, helper)
	else:
		if isinstance(X, OrientedPoint):	# TODO too strict?
			if isinstance(Y, OrientedPoint):
				raise RuntimeParseError('"X relative to Y" with X, Y both oriented points')
			Y = toVector(Y, '"X relative to Y" with X an oriented point but Y not a vector')
			return X.relativize(Y)
		elif isinstance(Y, OrientedPoint):
			X = toVector(X, '"X relative to Y" with Y an oriented point but X not a vector')
			return Y.relativize(X)
		else:
			X = toTypes(X, (Vector, float), '"X relative to Y" with X neither a vector nor scalar')
			Y = toTypes(Y, (Vector, float), '"X relative to Y" with Y neither a vector nor scalar')
			return evaluateRequiringEqualTypes(lambda: X + Y, X, Y,
			                                   '"X relative to Y" with vector and scalar')

def OffsetAlong(X, H, Y):
	"""The 'X offset along H by Y' polymorphic operator.

	Allowed forms:
		<vector> offset along <heading> by <vector>
		<vector> offset along <field> by <vector>
	"""
	X = toVector(X, '"X offset along H by Y" with X not a vector')
	Y = toVector(Y, '"X offset along H by Y" with Y not a vector')
	if isinstance(H, VectorField):
		H = H[X]
	H = toHeading(H, '"X offset along H by Y" with H not a heading or vector field')
	return X.offsetRotated(H, Y)

def RelativePosition(X, Y=None):
	"""The 'relative position of <vector> [from <vector>]' operator.

	If the 'from <vector>' is omitted, the position of ego is used.
	"""
	X = toVector(X, '"relative position of X from Y" with X not a vector')
	if Y is None:
		Y = ego()
	Y = toVector(Y, '"relative position of X from Y" with Y not a vector')
	return X - Y

def RelativeHeading(X, Y=None):
	"""The 'relative heading of <heading> [from <heading>]' operator.

	If the 'from <heading>' is omitted, the heading of ego is used.
	"""
	X = toHeading(X, '"relative heading of X from Y" with X not a heading')
	if Y is None:
		Y = ego().heading
	else:
		Y = toHeading(Y, '"relative heading of X from Y" with Y not a heading')
	return normalizeAngle(X - Y)

def ApparentHeading(X, Y=None):
	"""The 'apparent heading of <oriented point> [from <vector>]' operator.

	If the 'from <vector>' is omitted, the position of ego is used.
	"""
	if not isinstance(X, OrientedPoint):
		raise RuntimeParseError('"apparent heading of X from Y" with X not an OrientedPoint')
	if Y is None:
		Y = ego()
	Y = toVector(Y, '"relative heading of X from Y" with Y not a vector')
	return apparentHeadingAtPoint(X.position, X.heading, Y)

def DistanceFrom(X, Y=None):
	"""The 'distance from <vector> [to <vector>]' operator.

	If the 'to <vector>' is omitted, the position of ego is used.
	"""
	X = toVector(X, '"distance from X to Y" with X not a vector')
	if Y is None:
		Y = ego()
	Y = toVector(Y, '"distance from X to Y" with Y not a vector')
	return X.distanceTo(Y)

def AngleTo(X):
	"""The 'angle to <vector>' operator (using the position of ego as the reference)."""
	X = toVector(X, '"angle to X" with X not a vector')
	return ego().angleTo(X)

def AngleFrom(X, Y):
	"""The 'angle from <vector> to <vector>' operator."""
	X = toVector(X, '"angle from X to Y" with X not a vector')
	Y = toVector(Y, '"angle from X to Y" with Y not a vector')
	return X.angleTo(Y)

def Follow(F, X, D):
	"""The 'follow <field> from <vector> for <number>' operator."""
	if not isinstance(F, VectorField):
		raise RuntimeParseError('"follow F from X for D" with F not a vector field')
	X = toVector(X, '"follow F from X for D" with X not a vector')
	D = toScalar(D, '"follow F from X for D" with D not a number')
	pos = F.followFrom(X, D)
	heading = F[pos]
	return OrientedPoint(position=pos, heading=heading)

def CanSee(X, Y):
	"""The 'X can see Y' polymorphic operator.

	Allowed forms:
		<point> can see <object>
		<point> can see <vector>
	"""
	if not isinstance(X, Point):
		raise RuntimeParseError('"X can see Y" with X not a Point')
	if isinstance(Y, Point):
		return X.canSee(Y)
	else:
		Y = toVector(Y, '"X can see Y" with Y not a vector')
		return X.visibleRegion.containsPoint(Y)

### Specifiers

def With(prop, val):
	"""The 'with <property> <value>' specifier.

	Specifies the given property, with no dependencies.
	"""
	return Specifier(prop, val)

def At(pos):
	"""The 'at <vector>' specifier.

	Specifies 'position', with no dependencies."""
	pos = toVector(pos, 'specifier "at X" with X not a vector')
	return Specifier('position', pos)

def In(region):
	"""The 'in/on <region>' specifier.

	Specifies 'position', with no dependencies. Optionally specifies 'heading'
	if the given Region has a preferred orientation.
	"""
	region = toType(region, Region, 'specifier "in/on R" with R not a Region')
	extras = {'heading'} if alwaysProvidesOrientation(region) else {}
	return Specifier('position', Region.uniformPointIn(region), optionals=extras)

def alwaysProvidesOrientation(region):
	"""Whether a Region or distribution over Regions always provides an orientation."""
	if isinstance(region, Region):
		return region.orientation is not None
	elif isinstance(region, Options):
		return all(alwaysProvidesOrientation(opt) for opt in region.options)
	else:
		return False

def Beyond(pos, offset, fromPt=None):
	"""The 'beyond X by Y [from Z]' polymorphic specifier.

	Specifies 'position', with no dependencies.

	Allowed forms:
		beyond <vector> by <number> [from <vector>]
		beyond <vector> by <vector> [from <vector>]

	If the 'from <vector>' is omitted, the position of ego is used.
	"""
	pos = toVector(pos, 'specifier "beyond X by Y" with X not a vector')
	dType = underlyingType(offset)
	if dType is float or dType is int:
		offset = Vector(0, offset)
	elif dType is not Vector:
		raise RuntimeParseError('specifier "beyond X by Y" with Y not a number or vector')
	if fromPt is None:
		fromPt = ego()
	fromPt = toVector(fromPt, 'specifier "beyond X by Y from Z" with Z not a vector')
	lineOfSight = fromPt.angleTo(pos)
	return Specifier('position', pos.offsetRotated(lineOfSight, offset))

def VisibleFrom(base):
	"""The 'visible from <Point>' specifier.

	Specifies 'position', with no dependencies.

	This uses the given object's 'visibleRegion' property, and so correctly
	handles the view regions of Points, OrientedPoints, and Objects.
	"""
	if not isinstance(base, Point):
		raise RuntimeParseError('specifier "visible from O" with O not a Point')
	return Specifier('position', Region.uniformPointIn(base.visibleRegion))

def VisibleSpec():
	"""The 'visible' specifier (equivalent to 'visible from ego').

	Specifies 'position', with no dependencies.
	"""
	return VisibleFrom(ego())

def OffsetBy(offset):
	"""The 'offset by <vector>' specifier.

	Specifies 'position', with no dependencies.
	"""
	offset = toVector(offset, 'specifier "offset by X" with X not a vector')
	pos = RelativeTo(offset, ego()).toVector()
	return Specifier('position', pos)

def OffsetAlongSpec(direction, offset):
	"""The 'offset along X by Y' polymorphic specifier.

	Specifies 'position', with no dependencies.

	Allowed forms:
		offset along <heading> by <vector>
		offset along <field> by <vector>
	"""
	return Specifier('position', OffsetAlong(ego(), direction, offset))

def Facing(heading):
	"""The 'facing X' polymorphic specifier.

	Specifies 'heading', with dependencies depending on the form:
		facing <number> -- no dependencies;
		facing <field> -- depends on 'position'.
	"""
	if isinstance(heading, VectorField):
		return Specifier('heading', DelayedArgument({'position'},
		                                            lambda self: heading[self.position]))
	else:
		heading = toHeading(heading, 'specifier "facing X" with X not a heading or vector field')
		return Specifier('heading', heading)

def FacingToward(pos):
	"""The 'facing toward <vector>' specifier.

	Specifies 'heading', depending on 'position'.
	"""
	pos = toVector(pos, 'specifier "facing toward X" with X not a vector')
	return Specifier('heading', DelayedArgument({'position'},
	                                            lambda self: self.position.angleTo(pos)))

def ApparentlyFacing(heading, fromPt=None):
	"""The 'apparently facing <heading> [from <vector>]' specifier.

	Specifies 'heading', depending on 'position'.

	If the 'from <vector>' is omitted, the position of ego is used.
	"""
	heading = toHeading(heading, 'specifier "apparently facing X" with X not a heading')
	if fromPt is None:
		fromPt = ego()
	fromPt = toVector(fromPt, 'specifier "apparently facing X from Y" with Y not a vector')
	value = lambda self: fromPt.angleTo(self.position) + heading
	return Specifier('heading', DelayedArgument({'position'}, value))

def LeftSpec(pos, dist=0):
	"""The 'left of X [by Y]' polymorphic specifier.

	Specifies 'position', depending on 'width'. See other dependencies below.

	Allowed forms:
		left of <oriented point> [by <scalar/vector>] -- optionally specifies 'heading';
		left of <vector> [by <scalar/vector>] -- depends on 'heading'.

	If the 'by <scalar/vector>' is omitted, zero is used.
	"""
	return leftSpecHelper('left of', pos, dist, 'width', lambda dist: (dist, 0),
	                      lambda self, dx, dy: Vector(-self.width / 2 - dx, dy))

def RightSpec(pos, dist=0):
	"""The 'right of X [by Y]' polymorphic specifier.

	Specifies 'position', depending on 'width'. See other dependencies below.

	Allowed forms:
		right of <oriented point> [by <scalar/vector>] -- optionally specifies 'heading';
		right of <vector> [by <scalar/vector>] -- depends on 'heading'.

	If the 'by <scalar/vector>' is omitted, zero is used.
	"""
	return leftSpecHelper('right of', pos, dist, 'width', lambda dist: (dist, 0),
	                      lambda self, dx, dy: Vector(self.width / 2 + dx, dy))

def Ahead(pos, dist=0):
	"""The 'ahead of X [by Y]' polymorphic specifier.

	Specifies 'position', depending on 'height'. See other dependencies below.

	Allowed forms:
		ahead of <oriented point> [by <scalar/vector>] -- optionally specifies 'heading';
		ahead of <vector> [by <scalar/vector>] -- depends on 'heading'.

	If the 'by <scalar/vector>' is omitted, zero is used.
	"""
	return leftSpecHelper('ahead of', pos, dist, 'height', lambda dist: (0, dist),
	                      lambda self, dx, dy: Vector(dx, self.height / 2 + dy))

def Behind(pos, dist=0):
	"""The 'behind X [by Y]' polymorphic specifier.

	Specifies 'position', depending on 'height'. See other dependencies below.

	Allowed forms:
		behind <oriented point> [by <scalar/vector>] -- optionally specifies 'heading';
		behind <vector> [by <scalar/vector>] -- depends on 'heading'.

	If the 'by <scalar/vector>' is omitted, zero is used.
	"""
	return leftSpecHelper('behind', pos, dist, 'height', lambda dist: (0, dist),
	                      lambda self, dx, dy: Vector(dx, -self.height / 2 - dy))

def leftSpecHelper(syntax, pos, dist, axis, toComponents, makeOffset):
	extras = set()
	dType = underlyingType(dist)
	if dType is float or dType is int:
		dx, dy = toComponents(dist)
	elif dType is Vector:
		dx, dy = dist
	else:
		raise RuntimeParseError(f'"{syntax} X by D" with D not a number or vector')
	if isinstance(pos, OrientedPoint):		# TODO too strict?
		val = lambda self: pos.relativePosition(makeOffset(self, dx, dy))
		new = DelayedArgument({axis}, val)
		extras.add('heading')
	else:
		pos = toVector(pos, f'specifier "{syntax} X" with X not a vector')
		val = lambda self: pos.offsetRotated(self.heading, makeOffset(self, dx, dy))
		new = DelayedArgument({axis, 'heading'}, val)
	return Specifier('position', new, optionals=extras)<|MERGE_RESOLUTION|>--- conflicted
+++ resolved
@@ -84,12 +84,8 @@
 	assert not evaluatingRequirement
 
 def deactivate():
-<<<<<<< HEAD
-	global activity, allObjects, egoObject, globalParameters, externalParameters
-=======
 	"""Deactivate the veneer after compiling a Scenic module."""
 	global activity, allObjects, egoObject, globalParameters
->>>>>>> b5b21859
 	global pendingRequirements, inheritedReqs
 	activity -= 1
 	assert activity >= 0
@@ -113,6 +109,7 @@
 		raise RuntimeParseError('tried to create an object inside a requirement')
 
 def registerExternalParameter(value):
+	"""Register a parameter whose value is given by an external sampler."""
 	if activity > 0:
 		assert isinstance(value, ExternalParameter)
 		externalParameters.append(value)
