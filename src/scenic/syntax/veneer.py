--- conflicted
+++ resolved
@@ -22,12 +22,8 @@
 	'Vector', 'VectorField', 'PolygonalVectorField',
 	'Region', 'PointSetRegion', 'RectangularRegion', 'PolygonalRegion', 'PolylineRegion',
 	'Workspace', 'Mutator',
-<<<<<<< HEAD
-	'Range', 'DiscreteRange', 'Options', 'Uniform', 'Normal',
-=======
-	'Range', 'Options', 'Uniform', 'Discrete', 'Normal',
+	'Range', 'DiscreteRange', 'Options', 'Uniform', 'Discrete', 'Normal',
 	'VerifaiParameter', 'VerifaiRange', 'VerifaiDiscreteRange', 'VerifaiOptions',
->>>>>>> 290607c1
 	# Constructible types
 	'Point', 'OrientedPoint', 'Object',
 	# Specifiers
@@ -62,17 +58,15 @@
 from scenic.core.distributions import (RejectionException, Distribution, toDistribution,
                                        needsSampling)
 from scenic.core.type_support import (isA, toType, toTypes, toScalar, toHeading, toVector,
-                                      evaluateRequiringEqualTypes, underlyingType)
+                                      evaluateRequiringEqualTypes, underlyingType,
+                                      canCoerce, coerce)
 from scenic.core.geometry import RotatedRectangle, normalizeAngle, apparentHeadingAtPoint
 from scenic.core.object_types import Constructible
 from scenic.core.specifiers import Specifier
 from scenic.core.lazy_eval import DelayedArgument, needsLazyEvaluation
 from scenic.core.utils import RuntimeParseError
-<<<<<<< HEAD
+from scenic.core.external_params import ExternalParameter
 from scenic.simulators.simulators import RejectSimulationException
-=======
-from scenic.core.external_params import ExternalParameter
->>>>>>> 290607c1
 
 ### Internals
 
@@ -124,7 +118,12 @@
 	elif evaluatingRequirement:
 		raise RuntimeParseError('tried to create an object inside a requirement')
 
-<<<<<<< HEAD
+def registerExternalParameter(value):
+	"""Register a parameter whose value is given by an external sampler."""
+	if activity > 0:
+		assert isinstance(value, ExternalParameter)
+		externalParameters.append(value)
+
 def beginSimulation(sim):
 	global currentSimulation, egoObject
 	if isActive():
@@ -140,13 +139,6 @@
 
 def simulationInProgress():
 	return currentSimulation is not None
-=======
-def registerExternalParameter(value):
-	"""Register a parameter whose value is given by an external sampler."""
-	if activity > 0:
-		assert isinstance(value, ExternalParameter)
-		externalParameters.append(value)
->>>>>>> 290607c1
 
 ### Primitive statements and functions
 
@@ -216,17 +208,13 @@
 		indent = '  ' * activity if translator.verbosity >= 2 else '  '
 		print(indent + msg)
 
-<<<<<<< HEAD
 def simulation():
 	if isActive():
 		raise RuntimeParseError('used simulation() outside a behavior')
 	assert currentSimulation is not None
 	return currentSimulation
 
-def param(**params):
-=======
 def param(*quotedParams, **params):
->>>>>>> 290607c1
 	"""Function implementing the param statement."""
 	if evaluatingRequirement:
 		raise RuntimeParseError('tried to create a global parameter inside a requirement')
@@ -609,11 +597,10 @@
 
 def leftSpecHelper(syntax, pos, dist, axis, toComponents, makeOffset):
 	extras = set()
-	dType = underlyingType(dist)
-	if dType is float or dType is int:
-		dx, dy = toComponents(dist)
-	elif dType is Vector:
-		dx, dy = dist
+	if canCoerce(dist, float):
+		dx, dy = toComponents(coerce(dist, float))
+	elif canCoerce(dist, Vector):
+		dx, dy = coerce(dist, Vector)
 	else:
 		raise RuntimeParseError(f'"{syntax} X by D" with D not a number or vector')
 	if isinstance(pos, OrientedPoint):		# TODO too strict?
